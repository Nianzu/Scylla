use plotters::prelude::*;
use rand::Rng;
use savefile::prelude::*;
use savefile_derive::Savefile;
use std::fs;
use std::fs::File;
use std::io::{prelude::*, BufReader};
use std::time::SystemTime;
use std::vec;

#[derive(Savefile)]
struct Layer {
    weights: Vec<f32>,
    weight_width: usize,
    biases: Vec<f32>,

    last_input: Vec<f32>,
    last_output: Vec<f32>,
    dl_dinput: Vec<f32>,
}

impl Layer {
    fn new(input_size: usize, output_size: usize) -> Self {
        let mut rng = rand::rng();
        let weight_width = input_size;

        let weights = (0..(output_size * input_size)) // For each node in the current layer
            .map(|_| rng.random_range(-1.0..1.0))
            .collect::<Vec<f32>>();

        let biases = (0..output_size) // For each node
            .map(|_| rng.random_range(-1.0..1.0)) // Select a random number in our seed range
            .collect::<Vec<f32>>();

        let dl_dinput = vec![0.0; input_size];

        Self {
            weights,
            weight_width,
            biases,
            last_input: vec![],
            last_output: vec![],
            dl_dinput,
        }
    }

    // https://en.wikipedia.org/wiki/Sigmoid_function
    fn sigmoid(x: f32) -> f32 {
        1.0 / (1.0 + (-x).exp())
    }

    // https://math.stackexchange.com/questions/78575/derivative-of-sigmoid-function-sigma-x-frac11e-x
    fn sigmoid_derivative(sigmoid_x: f32) -> f32 {
        sigmoid_x * (1.0 - sigmoid_x)
    }

    fn forward(&mut self, input: &Vec<f32>) -> Vec<f32> {
        self.last_input = input.clone();
        let mut output = vec![];
        let num_neurons = self.biases.len();

        for i in 0..num_neurons {
            let start = i * self.weight_width;
            let end = start + self.weight_width;
            let neuron_weights = &self.weights[start..end];

            let z_i: f32 = neuron_weights
                .iter()
                .zip(input.iter())
                .map(|(w, x)| w * x)
                .sum::<f32>()
                + self.biases[i];

            let a_i = Self::sigmoid(z_i);
            output.push(a_i);
        }

        self.last_output = output.clone();
        output
    }

    fn backward(&mut self, dl_dout: &Vec<f32>, learning_rate: f32) -> &Vec<f32> {
        let num_neurons = self.biases.len();

        // dL/dz = dL/dout * sigmoid_derivative(z)
        let dl_dz: Vec<f32> = dl_dout
            .iter()
            .zip(self.last_output.iter())
            .map(|(&d, &a)| d * Self::sigmoid_derivative(a))
            .collect();

        // dL/db (Gradient for the bias) = dL/dz
        let dl_db = &dl_dz;

        // dL/dw (Gradient for the weight) = dL/dz * x for
        let input = &self.last_input;

        // Update weights and biases using gradient descent
        for i in 0..num_neurons {
            for j in 0..input.len() {
                unsafe {
                    self.weights[i * self.weight_width + j] -=
                        learning_rate * dl_dz.get_unchecked(i) * input.get_unchecked(j);
                }
            }
            unsafe {
                self.biases[i] -= learning_rate * dl_db.get_unchecked(i);
            }
        }

        // Compute and return dL/dx for previous layer
        // dL/dx = sum(dL/dz * w) for w in weights[i]
        for j in 0..input.len() {
            let mut sum = 0.0;
            for i in 0..num_neurons {
                unsafe {
                    sum += dl_dz.get_unchecked(i)
                        * self.weights.get_unchecked(i * self.weight_width + j);
                }
            }
            self.dl_dinput[j] = sum;
        }
        &self.dl_dinput
    }
}

#[derive(Savefile)]
struct Network {
    name: String,
    layers: Vec<Layer>,
}

impl Network {
    fn new(name_str: &str, layer_sizes: &[usize]) -> Self {
        let mut layers = vec![];
        let name: String = name_str.to_owned();
        for i in 0..(layer_sizes.len() - 1) {
            layers.push(Layer::new(layer_sizes[i], layer_sizes[i + 1]));
        }
        Self { name, layers }
    }

    fn forward(&mut self, input: &Vec<f32>) -> Vec<f32> {
        let mut output = input.clone();
        for layer in self.layers.iter_mut() {
            output = layer.forward(&output)
        }
        output
    }

    fn backward(&mut self, dl_dout: &Vec<f32>, learning_rate: f32) {
        let mut grad = dl_dout;
        for layer in self.layers.iter_mut().rev() {
            grad = layer.backward(&grad, learning_rate);
        }
    }

    fn train(
        &mut self,
        dataset: &Vec<Vec<f32>>,
        labels: &Vec<Vec<f32>>,
        learning_rate: f32,
    ) -> f32 {
        let mut loss_sum = 0.0;
        for i in 0..dataset.len() {
            let output = self.forward(&dataset[i]);
            let loss = rmse(&output, &labels[i]); // mean squared error
            loss_sum += loss;

            let dl_dout = network_gradient_loss(&output, &labels[i]);
            self.backward(&dl_dout, learning_rate);
        }
        loss_sum / dataset.len() as f32
    }

    fn validation_loss(&mut self, dataset: &Vec<Vec<f32>>, labels: &Vec<Vec<f32>>) -> f32 {
        let mut validation_loss_sum = 0.0;
        for i in 0..dataset.len() {
            let output = self.forward(&dataset[i]);
            let loss = rmse(&output, &labels[i]);
            validation_loss_sum += loss;
        }
        validation_loss_sum / dataset.len() as f32
    }

    fn accuracy(&mut self, dataset: &Vec<Vec<f32>>, labels: &Vec<Vec<f32>>) -> f32 {
        let mut accuracy = 0.0;
        for i in 0..dataset.len() {
            let output = self.forward(&dataset[i]);
            // https://stackoverflow.com/questions/53903318/what-is-the-idiomatic-way-to-get-the-index-of-a-maximum-or-minimum-floating-poin
            let predicted = output
                .iter()
                .enumerate()
                .max_by(|(_, a), (_, b)| a.total_cmp(b))
                .map(|(index, _)| index)
                .unwrap();
            let actual = labels[i]
                .iter()
                .enumerate()
                .max_by(|(_, a), (_, b)| a.total_cmp(b))
                .map(|(index, _)| index)
                .unwrap();
            if predicted == actual {
                accuracy += 1.0;
            }
        }
        accuracy / dataset.len() as f32
    }

    fn save(&mut self) {
        save_file("trained_network/".to_owned() + &self.name + ".bin", 0, self).unwrap();
    }

    fn load(path: &str) -> Network {
        load_file(path, 0).unwrap()
    }
}

fn load_scylla_csv(path: &str) -> (Vec<Vec<f32>>, Vec<Vec<f32>>, Vec<Vec<f32>>, Vec<Vec<f32>>) {
    let mut train_data = Vec::new();
    let mut train_labels = Vec::new();
    let mut validation_data = Vec::new();
    let mut validation_labels = Vec::new();

    let file = File::open(path).expect("File find no");
    let reader = BufReader::new(file);
    let mut rng = rand::rng();

    let mut is_data = true;
    let mut is_training: bool = true;
    for line in reader.lines() {
        let processed_line = line.expect("REASON");
        let mut processed_line_2 = processed_line.split(",").collect::<Vec<_>>();
        processed_line_2.retain(|a| !a.is_empty());

        let line_vec: Vec<f32> = processed_line_2
            .into_iter()
            .map(|a| {
                a.trim()
                    .parse::<f32>()
                    .expect("Error parsing value as float")
            })
            .collect::<Vec<_>>();
        if is_data {
            is_training = rng.random_range(1..=10) != 1;
            match is_training {
                true => {
                    train_data.push(line_vec);
                }
                false => {
                    validation_data.push(line_vec);
                }
            }
        } else {
            match is_training {
                true => {
                    train_labels.push(line_vec);
                }
                false => {
                    validation_labels.push(line_vec);
                }
            }
        }
        is_data = !is_data;
    }

    println!("Train dataset size: {}", train_data.len());
    println!("Train labels size: {}", train_labels.len());
    println!("Validation dataset size: {}", validation_data.len());
    println!("Validation labels size: {}", validation_labels.len());

    println!("\nTrain dataset instance size: {}", train_data[0].len());
    println!("Train labels instance size: {}", train_labels[0].len());

    (train_data, train_labels, validation_data, validation_labels)
}

fn draw_loss_over_time(
    name: &str,
    losses: &Vec<f32>,
    validation_losses: &Vec<f32>,
) -> Result<(), Box<dyn std::error::Error>> {
    // Create a drawing area for the plot
    let file_path = name.to_owned() + ".png";
    let root = BitMapBackend::new(&file_path, (640, 480)).into_drawing_area();
    root.fill(&WHITE)?;

    // Define the chart area and label axes
    let mut chart = ChartBuilder::on(&root)
        .caption("Loss over epochs", ("sans-serif", 50).into_font())
        .margin(20)
        .x_label_area_size(30)
        .y_label_area_size(30)
        .build_cartesian_2d(0.0..losses.len() as f64, 0.0..0.2)?;
    // .build_cartesian_2d(0.0..losses.len() as f32, (0.0..0.2).log_scale())?;

    // Draw the mesh for the chart
    chart.configure_mesh().draw()?; // Define the data points for the line

    // Plot the line using the data points
    chart
        .draw_series(LineSeries::new(
            losses
                .iter()
                .enumerate()
                .map(|(i, &loss)| (i as f64, loss as f64)),
            &RED,
        ))?
        .label("Training Loss")
        .legend(|(x, y)| PathElement::new(vec![(x, y), (x + 20, y)], &RED));
    chart
        .draw_series(LineSeries::new(
            validation_losses
                .iter()
                .enumerate()
                .map(|(i, &loss)| (i as f64, loss as f64)),
            &GREEN,
        ))?
        .label("Validation Loss")
        .legend(|(x, y)| PathElement::new(vec![(x, y), (x + 20, y)], &GREEN));

    // Add legend to the chart
    chart
        .configure_series_labels()
        .background_style(&WHITE.mix(0.8))
        .border_style(&BLACK)
        .draw()?;

    // Save the plot
    root.present()?;
    Ok(())
}

fn rmse(current: &Vec<f32>, target: &Vec<f32>) -> f32 {
    let n = current.len();
    let sum_squared_error: f32 = current
        .iter()
        .zip(target.iter())
        .map(|(c, t)| (c - t).powi(2))
        .sum();
    (sum_squared_error / n as f32).sqrt()
}

// dl/dout (Gradient of loss for the network) = (output - target)
fn network_gradient_loss(predictions: &Vec<f32>, target: &Vec<f32>) -> Vec<f32> {
    predictions
        .into_iter()
        .zip(target.clone().into_iter())
        .map(|(o, t)| (o - t))
        .collect()
}

fn main() {
    let mut losses: Vec<f32> = vec![];
    let mut validation_losses: Vec<f32> = vec![];
    let mut accuracies: Vec<f32> = vec![];
    let network_names = vec!["piece_selector"];
    let trained_networks: Vec<String> = fs::read_dir("trained_network")
        .expect("Unable to read trained_networks")
        .map(|a| a.unwrap().path().to_str().unwrap().to_owned())
        .collect();
    let mut networks: Vec<Network> = vec![];

    for network_name in network_names {
        //#########################################################################
        // Load data
        //#########################################################################

        let (flat_dataset, flat_labels, validation_flat_dataset, validation_flat_labels) =
            load_scylla_csv(&("datasets/chess_2000/".to_owned() + network_name + ".csv"));

<<<<<<< HEAD
        let network_path = "trained_network/".to_owned() + network_name + ".bin";
        if trained_networks.contains(&network_path) {
            networks.push(Network::load(&network_path));
            println!("Loaded Network: {}",network_name);
        } else {
            println!("Training Network: {}",network_name);
=======
        println!("{:?}", trained_networks);
        let network_path = "trained_network/".to_owned() + network_name + ".bin";
        if trained_networks.contains(&network_path) {
            println!("True");
            networks.push(Network::load(&network_path));
        } else {
>>>>>>> cac53656
            //#########################################################################
            // Create network
            //#########################################################################

            let mut network = Network::new(network_name, &[384, 128, 64]);
<<<<<<< HEAD
            let learning_rate = 0.01;
=======
            let learning_rate = 0.1;
>>>>>>> cac53656

            //#########################################################################
            // Training
            //#########################################################################
            let start = SystemTime::now();
            let mut dt = SystemTime::now().duration_since(start).expect("Error");
            let mut epoch = 0;
            let avg_epoch_time;
            let mut prev_validation_loss = 1.0;
            let mut validation_loss = 1.0;

            while dt.as_millis() < 10000_000 && validation_loss <= prev_validation_loss {
                let loss_avg = network.train(&flat_dataset, &flat_labels, learning_rate);
                losses.push(loss_avg);
                prev_validation_loss = validation_loss;
                validation_losses.push(validation_loss);

                validation_loss =
                    network.validation_loss(&validation_flat_dataset, &validation_flat_labels);
                let accuracy = network.accuracy(&validation_flat_dataset, &validation_flat_labels);
                accuracies.push(accuracy);

                dt = SystemTime::now().duration_since(start).expect("Error");
                epoch += 1;
<<<<<<< HEAD
                print!(
            "\rEpoch: {:3}, Total time: {:5}s | Training loss: {:8}, Validation loss: {:8}, Validation accuracy: {:8}",
=======
                println!(
            "Epoch: {}, Total time: {} | Training loss: {}, Validation loss: {}, Validation accuracy: {}",
>>>>>>> cac53656
            epoch,
            dt.as_secs(),
            loss_avg,
            validation_loss,
            accuracy,
        );
                network.save();
            }
<<<<<<< HEAD
            println!("");
=======
>>>>>>> cac53656
            avg_epoch_time = dt.as_millis() as f32 / epoch as f32;

            //#########################################################################
            // Visualization
            //#########################################################################
<<<<<<< HEAD
            let _ = draw_loss_over_time(network_name, &losses, &validation_losses);
=======
            let _ = draw_loss_over_time(&losses, &validation_losses);
>>>>>>> cac53656
        }

        //#########################################################################
        // Testing
        //#########################################################################
        let network_length = networks.len();
        let validation_loss = networks[network_length - 1]
            .accuracy(&validation_flat_dataset, &validation_flat_labels);
        println!("Accuracy: {}", validation_loss);
    }
}<|MERGE_RESOLUTION|>--- conflicted
+++ resolved
@@ -369,31 +369,18 @@
         let (flat_dataset, flat_labels, validation_flat_dataset, validation_flat_labels) =
             load_scylla_csv(&("datasets/chess_2000/".to_owned() + network_name + ".csv"));
 
-<<<<<<< HEAD
         let network_path = "trained_network/".to_owned() + network_name + ".bin";
         if trained_networks.contains(&network_path) {
             networks.push(Network::load(&network_path));
             println!("Loaded Network: {}",network_name);
         } else {
             println!("Training Network: {}",network_name);
-=======
-        println!("{:?}", trained_networks);
-        let network_path = "trained_network/".to_owned() + network_name + ".bin";
-        if trained_networks.contains(&network_path) {
-            println!("True");
-            networks.push(Network::load(&network_path));
-        } else {
->>>>>>> cac53656
             //#########################################################################
             // Create network
             //#########################################################################
 
             let mut network = Network::new(network_name, &[384, 128, 64]);
-<<<<<<< HEAD
             let learning_rate = 0.01;
-=======
-            let learning_rate = 0.1;
->>>>>>> cac53656
 
             //#########################################################################
             // Training
@@ -404,27 +391,40 @@
             let avg_epoch_time;
             let mut prev_validation_loss = 1.0;
             let mut validation_loss = 1.0;
+            //#########################################################################
+            // Training
+            //#########################################################################
+            let start = SystemTime::now();
+            let mut dt = SystemTime::now().duration_since(start).expect("Error");
+            let mut epoch = 0;
+            let avg_epoch_time;
+            let mut prev_validation_loss = 1.0;
+            let mut validation_loss = 1.0;
 
             while dt.as_millis() < 10000_000 && validation_loss <= prev_validation_loss {
                 let loss_avg = network.train(&flat_dataset, &flat_labels, learning_rate);
                 losses.push(loss_avg);
                 prev_validation_loss = validation_loss;
                 validation_losses.push(validation_loss);
+            while dt.as_millis() < 10000_000 && validation_loss <= prev_validation_loss {
+                let loss_avg = network.train(&flat_dataset, &flat_labels, learning_rate);
+                losses.push(loss_avg);
+                prev_validation_loss = validation_loss;
+                validation_losses.push(validation_loss);
 
                 validation_loss =
                     network.validation_loss(&validation_flat_dataset, &validation_flat_labels);
                 let accuracy = network.accuracy(&validation_flat_dataset, &validation_flat_labels);
                 accuracies.push(accuracy);
+                validation_loss =
+                    network.validation_loss(&validation_flat_dataset, &validation_flat_labels);
+                let accuracy = network.accuracy(&validation_flat_dataset, &validation_flat_labels);
+                accuracies.push(accuracy);
 
                 dt = SystemTime::now().duration_since(start).expect("Error");
                 epoch += 1;
-<<<<<<< HEAD
                 print!(
             "\rEpoch: {:3}, Total time: {:5}s | Training loss: {:8}, Validation loss: {:8}, Validation accuracy: {:8}",
-=======
-                println!(
-            "Epoch: {}, Total time: {} | Training loss: {}, Validation loss: {}, Validation accuracy: {}",
->>>>>>> cac53656
             epoch,
             dt.as_secs(),
             loss_avg,
@@ -433,20 +433,13 @@
         );
                 network.save();
             }
-<<<<<<< HEAD
             println!("");
-=======
->>>>>>> cac53656
             avg_epoch_time = dt.as_millis() as f32 / epoch as f32;
 
             //#########################################################################
             // Visualization
             //#########################################################################
-<<<<<<< HEAD
             let _ = draw_loss_over_time(network_name, &losses, &validation_losses);
-=======
-            let _ = draw_loss_over_time(&losses, &validation_losses);
->>>>>>> cac53656
         }
 
         //#########################################################################
